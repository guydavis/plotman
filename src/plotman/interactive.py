import curses
import datetime
import locale
import math
import os
import subprocess
import sys
from plotman import archive, configuration, manager, reporting
from plotman.job import Job


class TerminalTooSmallError(Exception):
    pass

class Log:
    def __init__(self):
        self.entries = []
        self.cur_pos = 0

    # TODO: store timestamp as actual timestamp indexing the messages
    def log(self, msg):
        '''Log the message and scroll to the end of the log'''
        ts = datetime.datetime.now().strftime('%m-%d %H:%M:%S')
        self.entries.append(ts + ' ' + msg)
        self.cur_pos = len(self.entries)

    def tail(self, num_entries):
        '''Return the entries at the end of the log.  Consider cur_slice() instead.'''
        return self.entries[-num_entries:]

    def shift_slice(self, offset):
        '''Positive shifts towards end, negative shifts towards beginning'''
        self.cur_pos = max(0, min(len(self.entries), self.cur_pos + offset))

    def shift_slice_to_end(self):
        self.cur_pos = len(self.entries)

    def get_cur_pos(self):
        return self.cur_pos

    def cur_slice(self, num_entries):
        '''Return num_entries log entries up to the current slice position'''
        return self.entries[max(0, self.cur_pos - num_entries) : self.cur_pos]

    def fill_log(self):
        '''Add a bunch of stuff to the log.  Useful for testing.'''
        for i in range(100):
            self.log('Log line %d' % i)

def plotting_status_msg(active, status):
    if active:
        return '(active) ' + status
    else:
        return '(inactive) ' + status

def archiving_status_msg(configured, active, status):
    if configured:
        if active:
            return '(active) ' + status
        else:
            return '(inactive) ' + status
    else:
        return '(not configured)'

# cmd_autostart_plotting is the (optional) argument passed from the command line. May be None
<<<<<<< HEAD
def curses_main(stdscr, cmd_autostart_plotting, cmd_autostart_archiving):
=======
def curses_main(stdscr, cmd_autostart_plotting, cfg):
>>>>>>> ec01e626
    log = Log()

    if cmd_autostart_plotting is not None:
        plotting_active = cmd_autostart_plotting
    else:
        plotting_active = cfg.commands.interactive.autostart_plotting

<<<<<<< HEAD
    archiving_configured = cfg.directories.archive is not None

    if not archiving_configured:
        archiving_active = False
    elif cmd_autostart_archiving is not None:
        archiving_active = cmd_autostart_archiving
    else:
        archiving_active = cfg.commands.interactive.autostart_archiving
=======
    archiving_configured = cfg.archiving is not None
    archiving_active = archiving_configured
>>>>>>> ec01e626

    plotting_status = '<startup>'    # todo rename these msg?
    archiving_status = '<startup>'

    stdscr.nodelay(True)  # make getch() non-blocking
    stdscr.timeout(2000)

    # Create windows.  We'll size them in the main loop when we have their content.
    header_win = curses.newwin(1, 1, 1, 0)
    log_win = curses.newwin(1, 1, 1, 0)
    jobs_win = curses.newwin(1, 1, 1, 0)
    dirs_win = curses.newwin(1, 1, 1, 0)

    jobs = Job.get_running_jobs(cfg.logging.plots)
    last_refresh = None

    pressed_key = ''   # For debugging

    archdir_freebytes = None
    aging_reason = None

    while True:

        # A full refresh scans for and reads info for running jobs from
        # scratch (i.e., reread their logfiles).  Otherwise we'll only
        # initialize new jobs, and mostly rely on cached info.
        do_full_refresh = False
        elapsed = 0    # Time since last refresh, or zero if no prev. refresh
        if last_refresh is None:
            do_full_refresh = True
        else:
            elapsed = (datetime.datetime.now() - last_refresh).total_seconds()
            do_full_refresh = elapsed >= cfg.scheduling.polling_time_s

        if not do_full_refresh:
            jobs = Job.get_running_jobs(cfg.logging.plots, cached_jobs=jobs)

        else:
            last_refresh = datetime.datetime.now()
            jobs = Job.get_running_jobs(cfg.logging.plots)

            if plotting_active:
                (started, msg) = manager.maybe_start_new_plot(
                    cfg.directories, cfg.scheduling, cfg.plotting, cfg.logging
                )
                if (started):
                    if aging_reason is not None:
                        log.log(aging_reason)
                        aging_reason = None
                    log.log(msg)
                    plotting_status = '<just started job>'
                    jobs = Job.get_running_jobs(cfg.logging.plots, cached_jobs=jobs)
                else:
                    # If a plot is delayed for any reason other than stagger, log it
                    if msg.find("stagger") < 0:
                        aging_reason = msg
                    plotting_status = msg

            if archiving_configured:
                if archiving_active:
                    archiving_status, log_messages = archive.spawn_archive_process(cfg.directories, cfg.archiving, cfg.logging, jobs)
                    for log_message in log_messages:
                        log.log(log_message)

                archdir_freebytes, log_messages = archive.get_archdir_freebytes(cfg.archiving)
                for log_message in log_messages:
                    log.log(log_message)


        # Get terminal size.  Recommended method is stdscr.getmaxyx(), but this
        # does not seem to work on some systems.  It may be a bug in Python
        # curses, maybe having to do with registering sigwinch handlers in
        # multithreaded environments.  See e.g.
        #     https://stackoverflow.com/questions/33906183#33906270
        # Alternative option is to call out to `stty size`.  For now, we
        # support both strategies, selected by a config option.
        # TODO: also try shutil.get_terminal_size()
        n_rows: int
        n_cols: int
        if cfg.user_interface.use_stty_size:
            completed_process = subprocess.run(
                ['stty', 'size'], check=True, encoding='utf-8', stdout=subprocess.PIPE
            )
            elements = completed_process.stdout.split()
            (n_rows, n_cols) = [int(v) for v in elements]
        else:
            (n_rows, n_cols) = map(int, stdscr.getmaxyx())

        stdscr.clear()
        stdscr.resize(n_rows, n_cols)
        curses.resize_term(n_rows, n_cols)

        #
        # Obtain and measure content
        #

        # Directory prefixes, for abbreviation
        tmp_prefix = os.path.commonpath(cfg.directories.tmp)
        dst_dir = cfg.directories.get_dst_directories()
        dst_prefix = os.path.commonpath(dst_dir)
        if archiving_configured:
            archive_directories = archdir_freebytes.keys()
            if len(archive_directories) == 0:
                arch_prefix = ''
            else:
                arch_prefix = os.path.commonpath(archive_directories)

        n_tmpdirs = len(cfg.directories.tmp)

        # Directory reports.
        tmp_report = reporting.tmp_dir_report(
            jobs, cfg.directories, cfg.scheduling, n_cols, 0, n_tmpdirs, tmp_prefix)
        dst_report = reporting.dst_dir_report(
            jobs, dst_dir, n_cols, dst_prefix)
        if archiving_configured:
            arch_report = reporting.arch_dir_report(archdir_freebytes, n_cols, arch_prefix)
            if not arch_report:
                arch_report = '<no archive dir info>'
        else:
            arch_report = '<archiving not configured>'

        #
        # Layout
        #

        tmp_h = len(tmp_report.splitlines())
        tmp_w = len(max(tmp_report.splitlines(), key=len)) + 1
        dst_h = len(dst_report.splitlines())
        dst_w = len(max(dst_report.splitlines(), key=len)) + 1
        arch_h = len(arch_report.splitlines()) + 1
        arch_w = n_cols

        header_h = 3
        dirs_h = max(tmp_h, dst_h) + arch_h
        remainder = n_rows - (header_h + dirs_h)
        jobs_h = max(5, math.floor(remainder * 0.6))
        logs_h = n_rows - (header_h + jobs_h + dirs_h)

        header_pos = 0
        jobs_pos = header_pos + header_h
        stdscr.resize(n_rows, n_cols)
        dirs_pos = jobs_pos + jobs_h
        logscreen_pos = dirs_pos + dirs_h

        linecap = n_cols - 1
        logs_h = n_rows - (header_h + jobs_h + dirs_h)

        try:
            header_win = curses.newwin(header_h, n_cols, header_pos, 0)
            log_win = curses.newwin(logs_h, n_cols, logscreen_pos, 0)
            jobs_win = curses.newwin(jobs_h, n_cols, jobs_pos, 0)
            dirs_win = curses.newwin(dirs_h, n_cols, dirs_pos, 0)
        except Exception:
            raise Exception('Failed to initialize curses windows, try a larger '
                            'terminal window.')

        #
        # Write
        #

        # Header
        header_win.addnstr(0, 0, 'Plotman', linecap, curses.A_BOLD)
        timestamp = datetime.datetime.now().strftime("%H:%M:%S")
        refresh_msg = "now" if do_full_refresh else f"{int(elapsed)}s/{cfg.scheduling.polling_time_s}"
        header_win.addnstr(f" {timestamp} (refresh {refresh_msg})", linecap)
        header_win.addnstr('  |  <P>lotting: ', linecap, curses.A_BOLD)
        header_win.addnstr(
                plotting_status_msg(plotting_active, plotting_status), linecap)
        header_win.addnstr(' <A>rchival: ', linecap, curses.A_BOLD)
        header_win.addnstr(
                archiving_status_msg(archiving_configured,
                    archiving_active, archiving_status), linecap)

        # Oneliner progress display
        header_win.addnstr(1, 0, 'Jobs (%d): ' % len(jobs), linecap)
        header_win.addnstr('[' + reporting.job_viz(jobs) + ']', linecap)

        # These are useful for debugging.
        # header_win.addnstr('  term size: (%d, %d)' % (n_rows, n_cols), linecap)  # Debuggin
        # if pressed_key:
            # header_win.addnstr(' (keypress %s)' % str(pressed_key), linecap)
        header_win.addnstr(2, 0, 'Prefixes:', linecap, curses.A_BOLD)
        header_win.addnstr('  tmp=', linecap, curses.A_BOLD)
        header_win.addnstr(tmp_prefix, linecap)
        header_win.addnstr('  dst=', linecap, curses.A_BOLD)
        header_win.addnstr(dst_prefix, linecap)
        if archiving_configured:
            header_win.addnstr('  archive=', linecap, curses.A_BOLD)
            header_win.addnstr(arch_prefix, linecap)
        header_win.addnstr(' (remote)', linecap)


        # Jobs
        jobs_win.addstr(0, 0, reporting.status_report(jobs, n_cols, jobs_h,
            tmp_prefix, dst_prefix))
        jobs_win.chgat(0, 0, curses.A_REVERSE)

        # Dirs
        tmpwin_dstwin_gutter = 6

        maxtd_h = max([tmp_h, dst_h])

        tmpwin = curses.newwin(
                    tmp_h, tmp_w,
                    dirs_pos + int(maxtd_h - tmp_h), 0)
        tmpwin.addstr(tmp_report)
        tmpwin.chgat(0, 0, curses.A_REVERSE)

        dstwin = curses.newwin(
                dst_h, dst_w,
                dirs_pos + int((maxtd_h - dst_h) / 2), tmp_w + tmpwin_dstwin_gutter)
        dstwin.addstr(dst_report)
        dstwin.chgat(0, 0, curses.A_REVERSE)

        archwin = curses.newwin(arch_h, arch_w, dirs_pos + maxtd_h, 0)
        archwin.addstr(0, 0, 'Archive dirs free space', curses.A_REVERSE)
        archwin.addstr(1, 0, arch_report)

        # Log.  Could use a pad here instead of managing scrolling ourselves, but
        # this seems easier.
        log_win.addnstr(0, 0, ('Log: %d (<up>/<down>/<end> to scroll)\n' % log.get_cur_pos() ),
                linecap, curses.A_REVERSE)
        for i, logline in enumerate(log.cur_slice(logs_h - 1)):
            log_win.addnstr(i + 1, 0, logline, linecap)

        stdscr.noutrefresh()
        header_win.noutrefresh()
        jobs_win.noutrefresh()
        tmpwin.noutrefresh()
        dstwin.noutrefresh()
        archwin.noutrefresh()
        log_win.noutrefresh()
        curses.doupdate()

        try:
            key = stdscr.getch()
        except KeyboardInterrupt:
            key = ord('q')

        if key == curses.KEY_UP:
            log.shift_slice(-1)
            pressed_key = 'up'
        elif key == curses.KEY_DOWN:
            log.shift_slice(1)
            pressed_key = 'dwn'
        elif key == curses.KEY_END:
            log.shift_slice_to_end()
            pressed_key = 'end'
        elif key == ord('p'):
            plotting_active = not plotting_active
            pressed_key = 'p'
        elif key == ord('a'):
            archiving_active = not archiving_active
            pressed_key = 'a'
        elif key == ord('q'):
            break
        else:
            pressed_key = key

<<<<<<< HEAD
def run_interactive(autostart_plotting=None, autostart_archiving=None):
=======
def run_interactive(cfg, autostart_plotting = None):
>>>>>>> ec01e626
    locale.setlocale(locale.LC_ALL, '')
    code = locale.getpreferredencoding()
    # Then use code as the encoding for str.encode() calls.

    try:
<<<<<<< HEAD
        curses.wrapper(curses_main, autostart_plotting, autostart_archiving)
=======
        curses.wrapper(curses_main, autostart_plotting, cfg=cfg)
>>>>>>> ec01e626
    except curses.error as e:
        raise TerminalTooSmallError(
            "Your terminal may be too small, try making it bigger.",
        ) from e<|MERGE_RESOLUTION|>--- conflicted
+++ resolved
@@ -63,11 +63,7 @@
         return '(not configured)'
 
 # cmd_autostart_plotting is the (optional) argument passed from the command line. May be None
-<<<<<<< HEAD
-def curses_main(stdscr, cmd_autostart_plotting, cmd_autostart_archiving):
-=======
-def curses_main(stdscr, cmd_autostart_plotting, cfg):
->>>>>>> ec01e626
+def curses_main(stdscr, cmd_autostart_plotting, cmd_autostart_archiving, cfg):
     log = Log()
 
     if cmd_autostart_plotting is not None:
@@ -75,8 +71,7 @@
     else:
         plotting_active = cfg.commands.interactive.autostart_plotting
 
-<<<<<<< HEAD
-    archiving_configured = cfg.directories.archive is not None
+    archiving_configured = cfg.archiving is not None
 
     if not archiving_configured:
         archiving_active = False
@@ -84,10 +79,6 @@
         archiving_active = cmd_autostart_archiving
     else:
         archiving_active = cfg.commands.interactive.autostart_archiving
-=======
-    archiving_configured = cfg.archiving is not None
-    archiving_active = archiving_configured
->>>>>>> ec01e626
 
     plotting_status = '<startup>'    # todo rename these msg?
     archiving_status = '<startup>'
@@ -347,21 +338,13 @@
         else:
             pressed_key = key
 
-<<<<<<< HEAD
-def run_interactive(autostart_plotting=None, autostart_archiving=None):
-=======
-def run_interactive(cfg, autostart_plotting = None):
->>>>>>> ec01e626
+def run_interactive(cfg, autostart_plotting=None, autostart_archiving=None):
     locale.setlocale(locale.LC_ALL, '')
     code = locale.getpreferredencoding()
     # Then use code as the encoding for str.encode() calls.
 
     try:
-<<<<<<< HEAD
-        curses.wrapper(curses_main, autostart_plotting, autostart_archiving)
-=======
-        curses.wrapper(curses_main, autostart_plotting, cfg=cfg)
->>>>>>> ec01e626
+        curses.wrapper(curses_main, autostart_plotting, autostart_archiving, cfg=cfg)
     except curses.error as e:
         raise TerminalTooSmallError(
             "Your terminal may be too small, try making it bigger.",
