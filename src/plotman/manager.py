--- conflicted
+++ resolved
@@ -97,23 +97,17 @@
             # Plot to oldest tmpdir.
             tmpdir = max(rankable, key=operator.itemgetter(1))[0]
 
-<<<<<<< HEAD
-            dst_dir = dir_cfg.get_dst_directories()
-            # Use tmpdir as dst if no dsts are configured, or if tmpdir is also configured as a dst
-            if dir_cfg.dst_is_tmp() or tmpdir in dst_dir:
-                dstdir = tmpdir
-            else:
-                # Select the dst dir least recently selected
-=======
+            dst_dirs = dir_cfg.get_dst_directories()
+
             dstdir: str
             if dir_cfg.dst_is_tmp2():
                 dstdir = dir_cfg.tmp2  # type: ignore[assignment]
+            elif tmpdir in dst_dirs:
+                dstdir = tmpdir
             elif dir_cfg.dst_is_tmp():
                 dstdir = tmpdir
             else:
                 # Select the dst dir least recently selected
-                dst_dirs = dir_cfg.get_dst_directories()
->>>>>>> 557b9eb3
                 dir2ph = { d:ph for (d, ph) in dstdirs_to_youngest_phase(jobs).items()
                         if d in dst_dirs and ph is not None}
                 unused_dirs = [d for d in dst_dirs if d not in dir2ph.keys()]
