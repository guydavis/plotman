--- conflicted
+++ resolved
@@ -112,13 +112,8 @@
             assert 'create' == args[3]
             args_iter = iter(cmdline_argfix(args[4:]))
             for arg in args_iter:
-<<<<<<< HEAD
-                val = None if arg in {'-e', '--nobitfield'} else next(args_iter)
+                val = None if arg in {'-e', '--nobitfield', '-h', '--help', '--override-k'} else next(args_iter)
                 if arg in {'-k', '--size'}:
-=======
-                val = None if arg in ['-e', '-h', '--help', '--override-k'] else next(args_iter)
-                if arg == '-k':
->>>>>>> 1fbbd652
                     self.k = val
                 elif arg in {'-r', '--num_threads'}:
                     self.r = val
@@ -134,13 +129,9 @@
                     self.dstdir = val
                 elif arg in {'-n', '--num'}:
                     self.n = val
-<<<<<<< HEAD
-                elif arg in {'-e', '--nobitfield', '-f', '--farmer_public_key', '-p', '--pool_public_key'}:
-=======
                 elif arg in {'-h', '--help'}:
                     self.help = True
-                elif arg == '-e' or arg == '-f' or arg == '-p':
->>>>>>> 1fbbd652
+                elif arg in {'-e', '--nobitfield', '-f', '--farmer_public_key', '-p', '--pool_public_key'}:
                     pass
                     # TODO: keep track of these
                 elif arg == '--override-k':
