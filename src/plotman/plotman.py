--- conflicted
+++ resolved
@@ -29,11 +29,8 @@
 
         sp.add_parser('status', help='show current plotting status')
 
-<<<<<<< HEAD
         sp.add_parser('prometheus', help='show current plotting status in prometheus readable format')
 
-=======
->>>>>>> 1a19aa85
         sp.add_parser('dirs', help='show directories info')
 
         sp.add_parser('interactive', help='run interactive control/monitoring mode')
