--- conflicted
+++ resolved
@@ -89,15 +89,9 @@
         import pkg_resources
         print(pkg_resources.get_distribution('plotman'))
         return
-<<<<<<< HEAD
 
     with open(configuration.get_path(), 'r') as ymlfile:
         cfg = configuration.load(ymlfile)
-=======
-    
-    with open('config.yaml', 'r') as ymlfile:
-        cfg = yaml.load(ymlfile, Loader=yaml.SafeLoader)
->>>>>>> d0d38fca
     dir_cfg = cfg['directories']
     sched_cfg = cfg['scheduling']
     plotting_cfg = cfg['plotting']
