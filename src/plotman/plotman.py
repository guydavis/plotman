--- conflicted
+++ resolved
@@ -117,13 +117,7 @@
     # Analysis of completed jobs
     #
     elif args.cmd == 'analyze':
-<<<<<<< HEAD
-        analyzer.LogAnalyzer.analyze(args.logfile, args.bytmp, args.bybitfield)
-=======
-        log_analyzer = analyzer.LogAnalyzer()
-        log_analyzer.analyze(args.logfile, args.bytmp, args.bybitfield)
->>>>>>> 2b4b4767
-
+        analyzer.analyze(args.logfile, args.bytmp, args.bybitfield)
     else:
         # print('...scanning process tables')
         jobs = Job.get_running_jobs(dir_cfg['log'])
