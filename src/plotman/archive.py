import argparse
import contextlib
import math
import os
import random
import re
import subprocess
import sys
from datetime import datetime

import psutil
import texttable as tt

from plotman import manager, plot_util

# TODO : write-protect and delete-protect archived plots

def spawn_archive_process(dir_cfg, all_jobs):
    '''Spawns a new archive process using the command created 
    in the archive() function. Returns archiving status and a log message to print.'''

    log_message = None
    archiving_status = None
    
    # Look for running archive jobs.  Be robust to finding more than one
    # even though the scheduler should only run one at a time.
    arch_jobs = get_running_archive_jobs(dir_cfg.archive)
    
    if arch_jobs:
        archiving_status = 'pid: ' + ', '.join(map(str, arch_jobs))
    else:
        (should_start, status_or_cmd) = archive(dir_cfg, all_jobs)
        if not should_start:
            archiving_status = status_or_cmd
        else:
            cmd = status_or_cmd
            # TODO: do something useful with output instead of DEVNULL
            p = subprocess.Popen(cmd,
                    shell=True,
                    stdout=subprocess.DEVNULL,
                    stderr=subprocess.STDOUT,
                    start_new_session=True) 
            log_message = 'Starting archive: ' + cmd
    return archiving_status, log_message
            
def compute_priority(phase, gb_free, n_plots):
    # All these values are designed around dst buffer dirs of about
    # ~2TB size and containing k32 plots.  TODO: Generalize, and
    # rewrite as a sort function.

    priority = 50

    # To avoid concurrent IO, we should not touch drives that
    # are about to receive a new plot.  If we don't know the phase,
    # ignore.
    if (phase[0] and phase[1]):
        if (phase == (3, 4)):
            priority -= 4
        elif (phase == (3, 5)):
            priority -= 8
        elif (phase == (3, 6)):
            priority -= 16
        elif (phase >= (3, 7)):
            priority -= 32
        
    # If a drive is getting full, we should prioritize it
    if (gb_free < 1000):
        priority += 1 + int((1000 - gb_free) / 100)
    if (gb_free < 500):
        priority += 1 + int((500 - gb_free) / 100)

    # Finally, least importantly, pick drives with more plots
    # over those with fewer.
    priority += n_plots

    return priority

def get_archdir_freebytes(arch_cfg):
<<<<<<< HEAD
    archdir_freebytes = { }
    arch_mode = arch_cfg.get('mode', 'remote')
    if arch_mode == 'remote':
        df_cmd = ('ssh %s@%s df -BK | grep " %s/"' %
            (arch_cfg['rsyncd_user'], arch_cfg['rsyncd_host'], arch_cfg['rsyncd_path']) )
    elif arch_mode == 'local':
        df_cmd = ('df -BK | grep " %s/"' % arch_cfg['rsyncd_path'] )
    else:
        raise KeyError(f'Archive mode must be "remote" or "local" ("{arch_mode}" given). Please inspect config.yaml.')
=======
    archdir_freebytes = {}
    df_cmd = ('ssh %s@%s df -aBK | grep " %s/"' %
        (arch_cfg.rsyncd_user, arch_cfg.rsyncd_host, arch_cfg.rsyncd_path) )
>>>>>>> 06de974a
    with subprocess.Popen(df_cmd, shell=True, stdout=subprocess.PIPE) as proc:
        for line in proc.stdout.readlines():
            fields = line.split()
            if fields[3] == b'-':
                # not actually mounted
                continue
            freebytes = int(fields[3][:-1]) * 1024  # Strip the final 'K'
            archdir = (fields[5]).decode('ascii')
            archdir_freebytes[archdir] = freebytes
    return archdir_freebytes

def rsync_dest(arch_cfg, arch_dir):
<<<<<<< HEAD
    arch_mode = arch_cfg.get('mode', 'remote')
    if arch_mode == 'remote':
        rsync_path = arch_dir.replace(arch_cfg['rsyncd_path'], arch_cfg['rsyncd_module'])
        if rsync_path.startswith('/'):
            rsync_path = rsync_path[1:]  # Avoid dup slashes.  TODO use path join?
        rsync_url = 'rsync://%s@%s:12000/%s' % (
                arch_cfg['rsyncd_user'], arch_cfg['rsyncd_host'], rsync_path)
    elif arch_mode == 'local':
        rsync_url = arch_dir
    else:
        raise KeyError(f'Archive mode must be "remote" or "local" ("{arch_mode}" given). Please inspect config.yaml.')
=======
    rsync_path = arch_dir.replace(arch_cfg.rsyncd_path, arch_cfg.rsyncd_module)
    if rsync_path.startswith('/'):
        rsync_path = rsync_path[1:]  # Avoid dup slashes.  TODO use path join?
    rsync_url = 'rsync://%s@%s:12000/%s' % (
            arch_cfg.rsyncd_user, arch_cfg.rsyncd_host, rsync_path)
>>>>>>> 06de974a
    return rsync_url

# TODO: maybe consolidate with similar code in job.py?
def get_running_archive_jobs(arch_cfg):
    '''Look for running rsync jobs that seem to match the pattern we use for archiving
       them.  Return a list of PIDs of matching jobs.'''
    jobs = []
    dest = rsync_dest(arch_cfg, '/')
    for proc in psutil.process_iter(['pid', 'name']):
        with contextlib.suppress(psutil.NoSuchProcess):
            if proc.name() == 'rsync':
                args = proc.cmdline()
                for arg in args:
                    if arg.startswith(dest):
                        jobs.append(proc.pid)
    return jobs

def archive(dir_cfg, all_jobs):
    '''Configure one archive job.  Needs to know all jobs so it can avoid IO
    contention on the plotting dstdir drives.  Returns either (False, <reason>) 
    if we should not execute an archive job or (True, <cmd>) with the archive
    command if we should.'''
    if dir_cfg.archive is None:
        return (False, "No 'archive' settings declared in plotman.yaml")

    dir2ph = manager.dstdirs_to_furthest_phase(all_jobs)
    best_priority = -100000000
    chosen_plot = None

    for d in dir_cfg.dst:
        ph = dir2ph.get(d, (0, 0))
        dir_plots = plot_util.list_k32_plots(d)
        gb_free = plot_util.df_b(d) / plot_util.GB
        n_plots = len(dir_plots)
        priority = compute_priority(ph, gb_free, n_plots) 
        if priority >= best_priority and dir_plots:
            best_priority = priority
            chosen_plot = dir_plots[0]

    if not chosen_plot:
        return (False, 'No plots found')

    # TODO: sanity check that archive machine is available
    # TODO: filter drives mounted RO

    #
    # Pick first archive dir with sufficient space
    #
    archdir_freebytes = get_archdir_freebytes(dir_cfg.archive)
    if not archdir_freebytes:
        return(False, 'No free archive dirs found.')
    
    archdir = ''
    available = [(d, space) for (d, space) in archdir_freebytes.items() if 
                 space > 1.2 * plot_util.get_k32_plotsize()]
    if len(available) > 0:
        index = min(dir_cfg.archive.index, len(available) - 1)
        (archdir, freespace) = sorted(available)[index]

    if not archdir:
        return(False, 'No archive directories found with enough free space')
    
    msg = 'Found %s with ~%d GB free' % (archdir, freespace / plot_util.GB)

    bwlimit = dir_cfg.archive.rsyncd_bwlimit
    throttle_arg = ('--bwlimit=%d' % bwlimit) if bwlimit else ''
    cmd = ('rsync %s --remove-source-files -P %s %s' %
            (throttle_arg, chosen_plot, rsync_dest(dir_cfg.archive, archdir)))

    return (True, cmd)<|MERGE_RESOLUTION|>--- conflicted
+++ resolved
@@ -76,21 +76,14 @@
     return priority
 
 def get_archdir_freebytes(arch_cfg):
-<<<<<<< HEAD
-    archdir_freebytes = { }
-    arch_mode = arch_cfg.get('mode', 'remote')
-    if arch_mode == 'remote':
-        df_cmd = ('ssh %s@%s df -BK | grep " %s/"' %
-            (arch_cfg['rsyncd_user'], arch_cfg['rsyncd_host'], arch_cfg['rsyncd_path']) )
-    elif arch_mode == 'local':
-        df_cmd = ('df -BK | grep " %s/"' % arch_cfg['rsyncd_path'] )
+    archdir_freebytes = {}
+    if arch_cfg.mode == 'remote':
+        df_cmd = ('ssh %s@%s df -aBK | grep " %s/"' %
+            (arch_cfg.rsyncd_user, arch_cfg.rsyncd_host, arch_cfg.rsyncd_path) )
+    elif arch_cfg.mode == 'local':
+        df_cmd = ('df -BK | grep " %s/"' % arch_cfg.rsyncd_path )
     else:
         raise KeyError(f'Archive mode must be "remote" or "local" ("{arch_mode}" given). Please inspect config.yaml.')
-=======
-    archdir_freebytes = {}
-    df_cmd = ('ssh %s@%s df -aBK | grep " %s/"' %
-        (arch_cfg.rsyncd_user, arch_cfg.rsyncd_host, arch_cfg.rsyncd_path) )
->>>>>>> 06de974a
     with subprocess.Popen(df_cmd, shell=True, stdout=subprocess.PIPE) as proc:
         for line in proc.stdout.readlines():
             fields = line.split()
@@ -103,25 +96,16 @@
     return archdir_freebytes
 
 def rsync_dest(arch_cfg, arch_dir):
-<<<<<<< HEAD
-    arch_mode = arch_cfg.get('mode', 'remote')
-    if arch_mode == 'remote':
-        rsync_path = arch_dir.replace(arch_cfg['rsyncd_path'], arch_cfg['rsyncd_module'])
+    if arch_cfg.mode == 'remote':
+        rsync_path = arch_dir.replace(arch_cfg.rsyncd_path, arch_cfg.rsyncd_module)
         if rsync_path.startswith('/'):
             rsync_path = rsync_path[1:]  # Avoid dup slashes.  TODO use path join?
         rsync_url = 'rsync://%s@%s:12000/%s' % (
-                arch_cfg['rsyncd_user'], arch_cfg['rsyncd_host'], rsync_path)
-    elif arch_mode == 'local':
+                arch_cfg.rsyncd_user, arch_cfg.rsyncd_host, rsync_path)
+    elif arch_cfg.mode == 'local':
         rsync_url = arch_dir
     else:
         raise KeyError(f'Archive mode must be "remote" or "local" ("{arch_mode}" given). Please inspect config.yaml.')
-=======
-    rsync_path = arch_dir.replace(arch_cfg.rsyncd_path, arch_cfg.rsyncd_module)
-    if rsync_path.startswith('/'):
-        rsync_path = rsync_path[1:]  # Avoid dup slashes.  TODO use path join?
-    rsync_url = 'rsync://%s@%s:12000/%s' % (
-            arch_cfg.rsyncd_user, arch_cfg.rsyncd_host, rsync_path)
->>>>>>> 06de974a
     return rsync_url
 
 # TODO: maybe consolidate with similar code in job.py?
